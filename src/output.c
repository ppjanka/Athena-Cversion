#include "copyright.h"
/*============================================================================*/
/*! \file output.c
 *  \brief Controls output of data.
 *
 * PURPOSE: Controls output of data.  Output is divided into three types:
 * - 1. dump_*(): ALL variables are written in * format over WHOLE grid
 * - 2. output_*(): ONE variable is written in * format with various options
 * - 3. restarts: special form of a dump, includes extra data
 *   The number and types of outputs are all controlled by <ouputN> blocks in
 *   the input files, parsed by the functions in par.c.  
 *
 * TOTAL NUMBER of outputs is controlled by 'maxout' in <job> block in input
 *   file.  Only the first 'maxout' <outputN> blocks are processed, where
 *   N < maxout.  If N > maxout, that <outputN> block is ignored.
 *
 * OPTIONS available in an <outputN> block are:
 * - out       = cons,prim,d,M1,M2,M3,E,B1c,B2c,B3c,ME,V1,V2,V3,P,S,cs2,G
 * - out_fmt   = bin,hst,tab,rst,vtk,pdf,pgm,ppm
 * - dat_fmt   = format string used to write tabular output (e.g. %12.5e)
 * - dt        = problem time between outputs
 * - time      = time of next output (useful for restarts)
 * - id        = any string
 * - dmin/dmax = max/min applied to all outputs
 * - palette   = rainbow,jh_colors,idl1,idl2,step8,step32,heat
 * - x1,x2,x3  = range over which data is averaged or sliced; see parse_slice()
 * - usr_expr_flag = 1 for user-defined expression (defined in problem.c)
 * - level,domain = integer indices of level and domain to be output with SMR
 *   
 * EXAMPLE of an <outputN> block for a VTK dump:
 * - <output1>
 * - out_fmt = vtk
 * - out_dt  = 0.1
 *
 * EXAMPLE of an <outputN> block for a ppm image of a x1-x2 slice with data
 * averaged over 0.5-10 in x3 in ppm format:
 * - <output5>
 * - out_fmt = ppm
 * - dt      = 100.0
 * - out     = d
 * - id      = d
 * - x3      = 0.5:10.0
 * - dmin    = 0.25
 * - dmax    = 2.9
 * - palette = rainbow
 *
 * EXAMPLE of an <outputN> block for restarts:
 * - <ouput3>
 * - out_fmt = rst
 * - out_dt  = 1.0
 *
 * CONTROL of output proceeds as follows:
 *  -init_output(): called by main(), parses the first maxout output blocks.
 *     The info in each block is stored in an element of a global array of
 *     "Output_s" structures, including a pointer to the appropriate output
 *     function.
 *  -data_output(): called in main loop, compares integration time with time 
 *     for output for each element in Output array, and calls output functions.
 *    
 *   To add permanently a new type of output X, write a new function output_X, 
 *   modify init_output() to set the output function pointer when out_fmt=X
 *   in the input file (see below for examples of pgm, ppm, etc.)
 *
 *   See Users Manual to add a problem-specific user-defined output function in
 *   the problem definition file.
 *
 * CONTAINS PUBLIC FUNCTIONS: 
 * - init_output() -
 * - data_output() -
 * - data_output_destruct()
 * - OutData1,2,3()   -
 *
 * PRIVATE FUNCTION PROTOTYPES:
 * - expr_*()
 * - get_expr()
 * - free_output()
 * - parse_slice()
 * - getRGB()
 *
 * VARIABLE TYPE AND STRUCTURE DEFINITIONS: none
 *============================================================================*/

#ifndef __POWERPC__
#define HAVE_DLFCN
#endif

#include <ctype.h>
#include <math.h>
#include <stdio.h>
#include <stdlib.h>
#include <string.h>
#ifdef HAVE_DLFCN
#include <dlfcn.h>
#endif

#include "defs.h"
#include "athena.h"
#include "globals.h"
#include "palette.h"
#include "prototypes.h"
#include "particles/prototypes.h"
#include "radiation/prototypes.h"

#define MAXOUT_DEFAULT     14

static int out_count = 0;           /* Number of elements in the OutArray */
static OutputS *OutArray = NULL;    /* Array of Output modes */
static OutputS rst_out;             /* Restart Output */
static int rst_flag = 0;            /* (0,1) -> Restart Outputs are (off,on) */

/*==============================================================================
 * PRIVATE FUNCTION PROTOTYPES:
 *   expr_*
 *   get_expr
 *   free_output
 *   parse_slice
 *   getRGB
 *============================================================================*/

Real expr_d  (const GridS *pG, const int i, const int j, const int k);
Real expr_M1 (const GridS *pG, const int i, const int j, const int k);
Real expr_M2 (const GridS *pG, const int i, const int j, const int k);
Real expr_M3 (const GridS *pG, const int i, const int j, const int k);
Real expr_E  (const GridS *pG, const int i, const int j, const int k);
Real expr_B1c(const GridS *pG, const int i, const int j, const int k);
Real expr_B2c(const GridS *pG, const int i, const int j, const int k);
Real expr_B3c(const GridS *pG, const int i, const int j, const int k);
Real expr_ME (const GridS *pG, const int i, const int j, const int k);
Real expr_V1 (const GridS *pG, const int i, const int j, const int k);
Real expr_V2 (const GridS *pG, const int i, const int j, const int k);
Real expr_V3 (const GridS *pG, const int i, const int j, const int k);
Real expr_P  (const GridS *pG, const int i, const int j, const int k);
Real expr_cs2(const GridS *pG, const int i, const int j, const int k);
Real expr_S  (const GridS *pG, const int i, const int j, const int k);
#ifdef SPECIAL_RELATIVITY
Real expr_G  (const GridS *pG, const int i, const int j, const int k);
#endif

#if defined(RADIATION_HYDRO) || defined(RADIATION_MHD)
Real expr_Er  (const GridS *pG, const int i, const int j, const int k);
Real expr_Fr1 (const GridS *pG, const int i, const int j, const int k);
Real expr_Fr2 (const GridS *pG, const int i, const int j, const int k);
Real expr_Fr3 (const GridS *pG, const int i, const int j, const int k);
Real expr_Edd11 (const GridS *pG, const int i, const int j, const int k);
Real expr_Edd21 (const GridS *pG, const int i, const int j, const int k);
Real expr_Edd22 (const GridS *pG, const int i, const int j, const int k);
Real expr_Edd31 (const GridS *pG, const int i, const int j, const int k);
Real expr_Edd32 (const GridS *pG, const int i, const int j, const int k);
Real expr_Edd33 (const GridS *pG, const int i, const int j, const int k);
#endif


#ifdef PARTICLES
extern Real expr_dpar (const GridS *pG, const int i, const int j, const int k);
extern Real expr_M1par(const GridS *pG, const int i, const int j, const int k);
extern Real expr_M2par(const GridS *pG, const int i, const int j, const int k);
extern Real expr_M3par(const GridS *pG, const int i, const int j, const int k);
extern Real expr_V1par(const GridS *pG, const int i, const int j, const int k);
extern Real expr_V2par(const GridS *pG, const int i, const int j, const int k);
extern Real expr_V3par(const GridS *pG, const int i, const int j, const int k);
int check_particle_binning(char *out);
#endif
static ConsFun_t getexpr(const int n, const char *expr);
static void free_output(OutputS *pout);
static void parse_slice(char *block, char *axname, Real *l, Real *u, int *flag);
float *getRGB(char *name);

/*=========================== PUBLIC FUNCTIONS ===============================*/
/*----------------------------------------------------------------------------*/
/*! \fn void init_output(MeshS *pM)
 *  \brief Initializes data output. */

void init_output(MeshS *pM)
{
  int i,j,outn,maxout,nl,nd;
  char block[80], *fmt, defid[10];
  OutputS new_out;
  int usr_expr_flag;

  maxout = par_geti_def("job","maxout",MAXOUT_DEFAULT);

/* allocate output array */

  if((OutArray = malloc(maxout*sizeof(OutputS))) == NULL){
    ath_error("[init_output]: Error allocating output array\n");
  }

/*--- loop over maxout output blocks, reading parameters into a temporary -----*
 *--- OutputS called new_out --------------------------------------------------*/

  for (outn=1; outn<=maxout; outn++) {

    sprintf(block,"output%d",outn);

/* An output format or output name is required.
 * If neither is present we write an error message and move on. */
    if((par_exist(block,"out_fmt") == 0) && (par_exist(block,"name") == 0)){
      ath_perr(-1,"[init_output]: neither %s/out_fmt, nor %s/name exist\n",
	       block, block);
      continue;
    }

/* Zero (NULL) all members of the temporary OutputS structure "new_out" */
    memset(&new_out,0,sizeof(OutputS));

/* The next output time and number */
    new_out.t   = par_getd_def(block,"time",pM->time);
    new_out.num = par_geti_def(block,"num",0);

    new_out.dt  = par_getd(block,"dt");
    new_out.n   = outn;

/* level and domain number can be specified with SMR  */
    nl = new_out.nlevel = par_geti_def(block,"level",-1);
    nd = new_out.ndomain = par_geti_def(block,"domain",-1);

    if (par_exist(block,"dat_fmt")) new_out.dat_fmt = par_gets(block,"dat_fmt");

/* set id in output filename to input string if present, otherwise use "outN"
 * as default, where N is output number */
    sprintf(defid,"out%d",outn);
    new_out.id = par_gets_def(block,"id",defid);

    if(par_exist(block,"out_fmt")) 
      fmt = new_out.out_fmt = par_gets(block,"out_fmt");

/* out:     controls what variable can be output (all, prim, or any of expr_*)
 * out_fmt: controls format of output (single variable) or dump (all cons/prim)
 * if "out" doesn't exist, we assume 'cons' variables are meant to be dumped */

    new_out.out = par_gets_def(block,"out","cons");

#ifdef PARTICLES
    /* check input for particle binning (=1, default) or not (=0) */
    new_out.out_pargrid = par_geti_def(block,"pargrid",
                                       check_particle_binning(new_out.out));
    if ((new_out.out_pargrid < 0) || (new_out.out_pargrid >1)) {
      ath_perr(-1,"[init_output]: %s/pargrid must be 0 or 1\n", block);
      continue;
    }

/* set particle property selection function. By default, will select all the
 * particles. Used only when particle output is called, otherwise useless. */
    if(par_exist(block,"par_prop")) {
      new_out.par_prop = get_usr_par_prop(par_gets(block,"par_prop"));
      if (new_out.par_prop == NULL) {
        ath_pout(0,"[init_output]: Particle selection function not found! \
Now use the default one.\n");
        new_out.par_prop = property_all;
      }
    }
    else
      new_out.par_prop = property_all;
#endif

/* First handle data dumps of all CONSERVED variables (out=cons) */

    if(strcmp(new_out.out,"cons") == 0){
/* check for valid data dump: dump format = {bin, hst, tab, rst, vtk} */
      if(par_exist(block,"name")){
	/* The output function is user defined - get its name */
	char *name = par_gets(block,"name");
	/* Get a pointer to the output function via its name */
	new_out.out_fun = get_usr_out_fun(name);
	if(new_out.out_fun == NULL){
	  free_output(&new_out);
	  ath_error("Unsupported output named %s in %s/out_fmt=%s\n",
		    name,block,fmt);
	}
	free(name);  name = NULL;
	goto add_it;
      }
      else if (strcmp(fmt,"bin")==0){
	new_out.out_fun = dump_binary;
#ifdef PARTICLES
        new_out.out_pargrid = 1; /* bin particles */
#endif
	goto add_it;
      }
      else if (strcmp(fmt,"hst")==0){
	new_out.out_fun = dump_history;
	goto add_it;
      }
#ifdef PARTICLES
      else if (strcmp(fmt,"phst")==0){
        new_out.out_fun = dump_particle_history;
        goto add_it; /* by default do not bin particles */
      }
#endif
      else if (strcmp(fmt,"tab")==0){
	new_out.out_fun = dump_tab_cons;
#ifdef PARTICLES
        new_out.out_pargrid = 1; /* bin particles */
#endif
	goto add_it;
      }
      else if (strcmp(fmt,"rst")==0){
	new_out.res_fun = dump_restart;
        rst_flag = 1;
        rst_out = new_out;
	ath_pout(0,"Added out%d\n",outn);
	continue;
      }
      else if (strcmp(fmt,"vtk")==0){
	new_out.out_fun = dump_vtk;
#ifdef PARTICLES
        new_out.out_pargrid = 1; /* bin particles */
#endif
	goto add_it;
      }
#ifdef PARTICLES
      else if (strcmp(fmt,"lis")==0){ /* dump particle list */
	new_out.out_fun = dump_particle_binary; 
	goto add_it; /* by default do not bin particles */
      }
#endif
      else{    /* Unknown data dump (fatal error) */
	ath_error("Unsupported dump mode for %s/out_fmt=%s for out=cons\n",
          block,fmt);
      }
    }

/* Next handle data dumps of all PRIMITIVE variables (out=prim) */

    if(strcmp(new_out.out,"prim") == 0){
/* check for valid data dump: dump format = {bin, tab, vtk} */
      if(par_exist(block,"name")){
        /* The output function is user defined - get its name */
        char *name = par_gets(block,"name");
        /* Get a pointer to the output function via its name */
        new_out.out_fun = get_usr_out_fun(name);
        if(new_out.out_fun == NULL){
          free_output(&new_out);
          ath_error("Unsupported output named %s in %s/out_fmt=%s\n",
                    name,block,fmt);
        }
        free(name);  name = NULL;
        goto add_it;
      }
      else if (strcmp(fmt,"bin")==0){
        new_out.out_fun = dump_binary;
        goto add_it;
      }
      else if (strcmp(fmt,"tab")==0){
        new_out.out_fun = dump_tab_prim;
#ifdef PARTICLES
        new_out.out_pargrid = 1; /* bin particles */
#endif
        goto add_it;
      }
      else if (strcmp(fmt,"vtk")==0){
        new_out.out_fun = dump_vtk;
        goto add_it;
      }
      else{    /* Unknown data dump (fatal error) */
        ath_error("Unsupported dump mode for %s/out_fmt=%s for out=prim\n",
          block,fmt);
      }
    }

/* Next handle output the six components of Eddington factor .
*  This is only used for RADIATION_HYDRO and RADIATION_MHD
*/
#if defined (RADIATION_HYDRO) || defined (RADIATION_MHD)
    
    if(strcmp(new_out.out,"Edd") == 0){
/* check for valid data dump: dump format = {bin, tab, vtk} */
      if(par_exist(block,"name")){
        /* The output function is user defined - get its name */
        char *name = par_gets(block,"name");
        /* Get a pointer to the output function via its name */
        new_out.out_fun = get_usr_out_fun(name);
        if(new_out.out_fun == NULL){
          free_output(&new_out);
          ath_error("Unsupported output named %s in %s/out_fmt=%s\n",
                    name,block,fmt);
        }
        free(name);  name = NULL;
        goto add_it;
      }
      else if (strcmp(fmt,"bin")==0){
        new_out.out_fun = dump_binary;
        goto add_it;
      }
      else if (strcmp(fmt,"tab")==0){
        new_out.out_fun = dump_tab_Edd;
#ifdef PARTICLES
        new_out.out_pargrid = 1; /* bin particles */
#endif
        goto add_it;
      }
      else if (strcmp(fmt,"vtk")==0){
        new_out.out_fun = dump_vtk;
        goto add_it;
      }
      else{    /* Unknown data dump (fatal error) */
        ath_error("Unsupported dump mode for %s/out_fmt=%s for out=Edd\n",
          block,fmt);
      }
    }
#endif

/* If solving radiative transfer check for outputs of boundary intensities */ 
#ifdef RADIATION_TRANSFER
    if (strcmp(new_out.out,"ix1") == 0){
      new_out.out_fun = dump_ix1_vtk;
      goto add_it;
    }
    if (strcmp(new_out.out,"ox1") == 0){
      new_out.out_fun = dump_ox1_vtk;
      goto add_it;
    }
    if (strcmp(new_out.out,"ix2") == 0){
      new_out.out_fun = dump_ix2_vtk;
      goto add_it;
    }
    if (strcmp(new_out.out,"ox2") == 0){
      new_out.out_fun = dump_ox2_vtk;
      goto add_it;
    }
    if (strcmp(new_out.out,"ix3") == 0){
      new_out.out_fun = dump_ix3_vtk;
      goto add_it;
    }
    if (strcmp(new_out.out,"ox3") == 0){
      new_out.out_fun = dump_ox3_vtk;
      goto add_it;
    }
#endif

/* Now handle data outputs (ouput of SINGLE variable).  There are lots more
 * options for outputs than dumps.  Need to choose variable, format, size
 * of domain to be output, scaling to min/max (if necessary),...    */

/* Is this a user defined expression? This allows the user to output any
 * problem-specific quantity using the formats and options supported here.
 * new_out.out must point to an expression defined in the user's problem.c */

    if(par_exist(block,"usr_expr_flag"))
      usr_expr_flag = par_geti(block,"usr_expr_flag");
    else
      usr_expr_flag = 0;

/* Get the expression function pointer */
    if(usr_expr_flag)
      new_out.expr = get_usr_expr(new_out.out);
    else
      new_out.expr = getexpr(outn, new_out.out);

    if (new_out.expr == NULL) {
      ath_perr(-1,"Could not parse expression %s, skipping it\n",
	      new_out.out);
      free_output(&new_out);
      continue;
    }

/* x1, x2, x3:  parse coordinate range for slicing and averaging */
    new_out.ndim = 1;
    for (i=1; i<3; i++) if (pM->Nx[i]>1) new_out.ndim++;

    new_out.x1l = pM->RootMinX[0];
    new_out.x1u = pM->RootMaxX[0];
    new_out.reduce_x1 = 0;
    parse_slice(block,"x1",&new_out.x1l,&new_out.x1u,&new_out.reduce_x1);
    if (new_out.reduce_x1 != 0) new_out.ndim--;

    new_out.x2l = pM->RootMinX[1];
    new_out.x2u = pM->RootMaxX[1];
    new_out.reduce_x2 = 0;
    parse_slice(block,"x2",&new_out.x2l,&new_out.x2u,&new_out.reduce_x2);
    if (pM->Nx[1] > 1 && new_out.reduce_x2 != 0) new_out.ndim--;

    new_out.x3l = pM->RootMinX[2];
    new_out.x3u = pM->RootMaxX[2];
    new_out.reduce_x3 = 0;
    parse_slice(block,"x3",&new_out.x3l,&new_out.x3u,&new_out.reduce_x3);
    if (pM->Nx[2] > 1 && new_out.reduce_x3 != 0) new_out.ndim--;

    if (new_out.ndim <= 0) ath_error("Too many slices specified in %s\n",block);

/* dmin/dmax & sdmin/sdmax */
    if(par_exist(block,"dmin") != 0){ /* Use a fixed minimum scale? */
      new_out.sdmin = 1;
      new_out.dmin = par_getd(block,"dmin");
    }
    new_out.gmin = (HUGE_NUMBER);

    if(par_exist(block,"dmax") != 0){ /* Use a fixed maximum scale? */
      new_out.sdmax = 1;
      new_out.dmax = par_getd(block,"dmax");
    }
    new_out.gmax = -1.0*(HUGE_NUMBER);

/* palette: default is rainbow */
    if (strcmp(fmt,"ppm") == 0) {
      new_out.palette = par_gets_def(block,"palette","rainbow");

      new_out.rgb = getRGB(new_out.palette);
      if ( (new_out.der = (float *) malloc(3*256*sizeof(float))) == NULL) {
	free_output(&new_out);
	ath_error("[init_output]: malloc returned a NULL pointer\n");
      }
      for(j=0; j<3; j++)    /* compute derivates to speed up interpolations */
	for (i=0; i<255; i++)
	  new_out.der[3*i+j] = new_out.rgb[3*(i+1)+j] - new_out.rgb[3*i+j];
    }

/* check for valid data output option (output of single variables)
 *  output format = {pdf, pgm, ppm, tab, vtk}.  Note for pdf and tab
 *  outputs we also get the format for the print statements.
 */

    if(par_exist(block,"name")){
      /* The output function is user defined - get its name */
      char *name = par_gets(block,"name");
      /* Get a pointer to the output function via its name */
      new_out.out_fun = get_usr_out_fun(name);
      if(new_out.out_fun == NULL){
	free_output(&new_out);
	ath_error("Unsupported output named %s in %s/out_fmt=%s\n",
		  name,block,fmt);
      }
      free(name);  name = NULL;
    }
    else if (strcmp(fmt,"pdf")==0)
      new_out.out_fun = output_pdf;
    else if (strcmp(fmt,"pgm")==0)
      new_out.out_fun = output_pgm;
    else if (strcmp(fmt,"ppm")==0)
      new_out.out_fun = output_ppm;
    else if (strcmp(fmt,"vtk")==0)
      new_out.out_fun = output_vtk;
    else if (strcmp(fmt,"tab")==0)
      new_out.out_fun = output_tab;
    else {
/* unknown output format is fatal */
      free_output(&new_out);
      ath_error("Unsupported %s/out_fmt=%s\n",block,fmt);
    }

  add_it:

/* Now copy data in "new_out" into OutArray structure, and increment index. */
    
    ath_pout(1,"OUTPUT: %d %d %s %s [%g : %g]\n",
             new_out.n, new_out.ndim, new_out.out_fmt,
             new_out.out, new_out.dmin, new_out.dmax); /* DEBUG */

    OutArray[out_count] = new_out;
    out_count++;
    ath_pout(0,"Added out%d\n",outn);

  } /*---------------------- end loop over output blocks ----------------------*/

}

/*----------------------------------------------------------------------------*/
/*! \fn void data_output(MeshS *pM, const int flag)
 *  \brief Called by main(), tests whether time for output, and calls
 *   appropriate output functions.  
 *
 *   Setting the input argument flag=1 forces a
 *   write of all output's.  If the input argument flag=0, then only those
 *   output's whose next output time has passed will be written.        */

void data_output(MeshS *pM, const int flag)
{
#ifdef PARTICLES
  GridS *pG = pM->Domain[0][0].Grid;
#endif
  int n;
  int dump_flag[MAXOUT_DEFAULT+1];
  char block[80];

/* Loop over all elements in output array
 * set dump flag to input argument, check whether time for output */

  for (n=0; n<out_count; n++) {
    dump_flag[n] = flag;
    if (pM->time >= OutArray[n].t) {
      OutArray[n].t += OutArray[n].dt;
      dump_flag[n] = 1;
    }
  }

/* Now check for restart dump, and make restart if dump_flag != 0 */

  if(rst_flag){
    dump_flag[out_count] = flag;
    if(pM->time >= rst_out.t){
      rst_out.t += rst_out.dt;
      dump_flag[out_count] = 1;
    }

    if(dump_flag[out_count] != 0){
/* Update the output numbers and times in the output blocks */
      for(n=0; n<out_count; n++){
/* User enrolled outputs have outn < 0 */
	if(OutArray[n].n > 0){
	  sprintf(block,"output%d",OutArray[n].n);
          if (dump_flag[n] != 0) {
/* About to write this output, so increase the output
 * number given in the restart file */
	    par_seti(block,"num","%d",OutArray[n].num+1,"Next Output Number");
          } else {
	    par_seti(block,"num","%d",OutArray[n].num,"Next Output Number");
          }
	  par_setd(block,"time","%.15e",OutArray[n].t,"Next Output Time");
	}
      }
/* Now do the same for the restart output block */
      sprintf(block,"output%d",rst_out.n);
      par_seti(block,"num","%d",rst_out.num+1,"Next Output Number");
      par_setd(block,"time","%.15e",rst_out.t,"Next Output Time");

/* Write the restart file */
      (*(rst_out.res_fun))(pM,&(rst_out));

      rst_out.num++;
    }
  }

/* Loop over all elements in output array, if dump_flag != 0, make output */

  for (n=0; n<out_count; n++) {
    if(dump_flag[n] != 0) {

#ifdef PARTICLES
      if (OutArray[n].out_pargrid == 1)      /* binned particles are output */
        particle_to_grid(pG, OutArray[n].par_prop);
#endif
      (*OutArray[n].out_fun)(pM,&(OutArray[n]));

      OutArray[n].num++;

    }
  }
/* Output frequency and angular grid data to file */
#ifdef RADIATION_TRANSFER
  output_spec(pM);
#endif
  return;
}

/*----------------------------------------------------------------------------*/
/*! \fn void data_output_destruct(void) 
 *  \brief Free all memory associated with Output, called by
 *   main() at end of run */

void data_output_destruct(void)
{
  int i;
  double global_min, global_max;
#ifdef MPI_PARALLEL
  int ierr;
#endif

  for (i=0; i<out_count; i++) {

/* print the global min/max computed over the calculation */

    if (OutArray[i].out != NULL){
      if((strcmp(OutArray[i].out,"cons") != 0) &&
         (strcmp(OutArray[i].out,"prim") != 0)){
/* get global min/max with MPI calculation */
#ifdef MPI_PARALLEL
        ierr = MPI_Allreduce(&OutArray[i].gmin, &global_min, 1, MPI_DOUBLE,
          MPI_MIN, MPI_COMM_WORLD);
        ierr = MPI_Allreduce(&OutArray[i].gmax, &global_max, 1, MPI_DOUBLE,
          MPI_MAX, MPI_COMM_WORLD);
#else
        global_min = OutArray[i].gmin;
        global_max = OutArray[i].gmax;
#endif
	ath_pout(0,"Global min/max for %s: %g %g\n",OutArray[i].out,
		 global_min, global_max);
      }

      free(OutArray[i].out);
    }
    if (OutArray[i].out_fmt != NULL) free(OutArray[i].out_fmt);
    if (OutArray[i].dat_fmt != NULL) free(OutArray[i].dat_fmt);
    if (OutArray[i].id      != NULL) free(OutArray[i].id);
  }

  if(rst_flag){
    if (rst_out.out     != NULL) free(rst_out.out);
    if (rst_out.out_fmt != NULL) free(rst_out.out_fmt);
    if (rst_out.dat_fmt != NULL) free(rst_out.dat_fmt);
    if (rst_out.id      != NULL) free(rst_out.id);
  }

  if (OutArray != NULL) {
    free(OutArray);
    OutArray = NULL;
    out_count = 0;
  }

  return;
}

/*----------------------------------------------------------------------------*/
/*! \fn Real ***OutData3(GridS *pgrid, OutputS *pout, int *Nx1, int *Nx2, 
 *                       int *Nx3)
 *  \brief Creates 3D array of output data with dimensions equal to Grid
 * using output expression (function pointer) stored in Output structure.
 *
 * Dimensions of array created also returned in arguments. */

Real ***OutData3(GridS *pgrid, OutputS *pout, int *Nx1, int *Nx2, int *Nx3)
{
  Real ***data;
  int i,j,k,il,jl,kl,iu,ju,ku;

  if (pout->ndim != 3) ath_error("[OutData3] <output%d> %s is %d-D, not 3-D\n",
    pout->n,pout->out, pout->ndim);

#ifdef WRITE_GHOST_CELLS
  if(pgrid->Nx[0] > 1){
    il = pgrid->is - nghost;
    iu = pgrid->ie + nghost;
  } else{
    il = pgrid->is;
    iu = pgrid->ie;
  }

  if(pgrid->Nx[1] > 1){
    jl = pgrid->js - nghost;
    ju = pgrid->je + nghost;
  } else{
    jl = pgrid->js;
    ju = pgrid->je;
  }

  if(pgrid->Nx[2] > 1){
    kl = pgrid->ks - nghost;
    ku = pgrid->ke + nghost;
  } else{
    kl = pgrid->ks;
    ku = pgrid->ke;
  }
#else
  il = pgrid->is;
  iu = pgrid->ie;
  jl = pgrid->js;
  ju = pgrid->je;
  kl = pgrid->ks;
  ku = pgrid->ke;
#endif
  *Nx1 = iu-il+1;
  *Nx2 = ju-jl+1;
  *Nx3 = ku-kl+1;

  data = (Real***) calloc_3d_array(*Nx3,*Nx2,*Nx1,sizeof(Real));
  if (data == NULL) ath_error("[OutData3] Error creating 3D data array\n");
  for (k=0; k<*Nx3; k++)
    for (j=0; j<*Nx2; j++)
      for (i=0; i<*Nx1; i++)
        data[k][j][i] = (*pout->expr)(pgrid,i+il,j+jl,k+kl);
  return data;
}

/*----------------------------------------------------------------------------*/
/*! \fn Real **OutData2(GridS *pgrid, OutputS *pout, int *Nx1, int *Nx2)
 *  \brief Creates 2D array of output data with two dimensions equal to Grid
 * and one dimension reduced according to range stored in x1l/x1u, etc.  
 *
 * Data is computed using output expression (function pointer) stored in Output
 * structure.  If slice range lies outside of coordinate range in Grid, the
 * NULL pointer is returned.  Dimensions of array created are also returned in
 * arguments */

Real **OutData2(GridS *pgrid, OutputS *pout, int *Nx1, int *Nx2)
{
  Real **data;
  Real factor,x1fc,x2fc,x3fc;
  int Nx3;
  int i,j,k,il,jl,kl,iu,ju,ku;
  int istart,iend,jstart,jend,kstart,kend;

  if (pout->ndim != 2) ath_error("[OutData2] <output%d> %s is %d-D, not 2-D\n",
    pout->n,pout->out, pout->ndim);

#ifdef WRITE_GHOST_CELLS
  if(pgrid->Nx[0] > 1){
    il = pgrid->is - nghost;
    iu = pgrid->ie + nghost;
  } else{
    il = pgrid->is;
    iu = pgrid->ie;
  }

  if(pgrid->Nx[1] > 1){
    jl = pgrid->js - nghost;
    ju = pgrid->je + nghost;
  } else{
    jl = pgrid->js;
    ju = pgrid->je;
  }

  if(pgrid->Nx[2] > 1){
    kl = pgrid->ks - nghost;
    ku = pgrid->ke + nghost;
  } else{
    kl = pgrid->ks;
    ku = pgrid->ke;
  }
#else
  il = pgrid->is;
  iu = pgrid->ie;
  jl = pgrid->js;
  ju = pgrid->je;
  kl = pgrid->ks;
  ku = pgrid->ke;
#endif
  *Nx1 = iu-il+1;
  *Nx2 = ju-jl+1;
  Nx3 = ku-kl+1;

/* data is already 2D in 2D simulations */

  if (pgrid->Nx[2] == 1) {
    data = (Real**) calloc_2d_array(*Nx2,*Nx1,sizeof(Real));
    if (data == NULL) ath_error("[OutData2] Error creating 2D data array\n");
    for (j=0; j<*Nx2; j++) {
      for (i=0; i<*Nx1; i++) {
	data[j][i] = (*pout->expr)(pgrid,i+il,j+jl,kl);
      }
    }
    return data;
  }

/* Slice 3D data into 2D arrays according to reduce_x* flags */
	  
/* Nx3,Nx2,Nx1 -> Nx2,Nx1 */
  if (pout->reduce_x3 != 0) {
    if (pout->x3u < pgrid->MinX[2] || pout->x3l >= pgrid->MaxX[2]) return NULL;

    /* find k indices of slice range */
    k=kl+1;
    fc_pos(pgrid,il,jl,k,&x1fc,&x2fc,&x3fc);
    while (pout->x3l >= x3fc) {
      k++;
      fc_pos(pgrid,il,jl,k,&x1fc,&x2fc,&x3fc);
    }
    kstart = k-1;

    k=ku;
    fc_pos(pgrid,il,jl,k,&x1fc,&x2fc,&x3fc);
    while (pout->x3u < x3fc) {
      k--;
      fc_pos(pgrid,il,jl,k,&x1fc,&x2fc,&x3fc);
    }
    kend = k;

    /* allocate array and compute data */
    data = (Real**) calloc_2d_array(*Nx2,*Nx1,sizeof(Real));
    if (data == NULL) ath_error("[OutData2] Error creating 2D data array\n");
    factor = 1.0/(kend - kstart + 1);
    for (j=0; j<*Nx2; j++) {
      for (i=0; i<*Nx1; i++) {
	data[j][i] = 0.0;
	for (k=kstart; k<=kend; k++)
	  data[j][i] += (*pout->expr)(pgrid,i+il,j+jl,k+kl);
	data[j][i] *= factor;
      }
    }

/* Nx3,Nx2,Nx1 -> Nx3,Nx1 */
  } else if (pout->reduce_x2 != 0) {
    if (pout->x2u < pgrid->MinX[1] || pout->x2l >= pgrid->MaxX[1]) return NULL;

    /* find j indices of slice range */
    j=jl+1;
    fc_pos(pgrid,il,j,kl,&x1fc,&x2fc,&x3fc);
    while (pout->x2l >= x2fc) {
      j++;
      fc_pos(pgrid,il,j,kl,&x1fc,&x2fc,&x3fc);
    }
    jstart = j-1;

    j=ju;
    fc_pos(pgrid,il,j,kl,&x1fc,&x2fc,&x3fc);
    while (pout->x2u < x2fc) {
      j--;
      fc_pos(pgrid,il,j,kl,&x1fc,&x2fc,&x3fc);
    }
    jend = j;

    /* allocate array and compute data */
    data = (Real**) calloc_2d_array(Nx3,*Nx1,sizeof(Real));
    if (data == NULL) ath_error("[OutData2] Error creating 2D data array\n");
    factor = 1.0/(jend - jstart + 1);
    for (k=0; k<Nx3; k++) {
      for (i=0; i<*Nx1; i++) {
	data[k][i] = 0.0;
	for (j=jstart; j<=jend; j++)
	  data[k][i] += (*pout->expr)(pgrid,i+il,j+jl,k+kl);
	data[k][i] *= factor;
      }
    }
    *Nx2 = Nx3; /* return second dimension of array created */

/* Nx3,Nx2,Nx1 -> Nx3,Nx2 */
  } else if (pout->reduce_x1 != 0) {
    if (pout->x1u < pgrid->MinX[0] || pout->x1l >= pgrid->MaxX[0]) return NULL;

    /* find i indices of slice range */
    i=il+1;
    fc_pos(pgrid,i,jl,kl,&x1fc,&x2fc,&x3fc);
    while (pout->x1l >= x1fc) {
      i++;
      fc_pos(pgrid,i,jl,kl,&x1fc,&x2fc,&x3fc);
    }
    istart = i-1;

    i=iu;
    fc_pos(pgrid,i,jl,kl,&x1fc,&x2fc,&x3fc);
    while (pout->x1u < x1fc) {
      i--;
      fc_pos(pgrid,i,jl,kl,&x1fc,&x2fc,&x3fc);
    }
    iend = i;

    /* allocate array and compute data */

    data = (Real**) calloc_2d_array(Nx3,*Nx2,sizeof(Real));
    if (data == NULL) ath_error("[OutData2] Error creating 2D data array\n");
    factor = 1.0/(iend - istart + 1);
    for (k=0; k<Nx3; k++) {
      for (j=0; j<*Nx2; j++) {
	data[k][j] = 0.0;
	for (i=istart; i<=iend; i++)
	  data[k][j] += (*pout->expr)(pgrid,i+il,j+jl,k+kl);
	data[k][j] *= factor;
      }
    }
    *Nx1 = *Nx2;
    *Nx2 = Nx3; /* return dimensions of array created */
  } else
    ath_perr(-1,"[OutData2]: Should not reach here\n");
  return data;
}

/*----------------------------------------------------------------------------*/
/*! \fn Real *OutData1(GridS *pgrid, OutputS *pout, int *Nx1)
 *  \brief Creates 1D array of output data with one dimensions equal to Grid
 * and two dimensions reduced according to range stored in x1l/x1u, etc.  
 *
 * Data is computed using output expression (function pointer) stored in Output 
 * structure.  If slice range lies outside of coordinate range in Grid, the
 * NULL pointer is returned.  Dimension of array created is also returned in
 * arguments. */

Real *OutData1(GridS *pgrid, OutputS *pout, int *Nx1)
{
  Real *data;
  Real factor,x1fc,x2fc,x3fc;
  int Nx2, Nx3;
  int i,j,k,il,jl,kl,iu,ju,ku;
  int istart,iend,jstart,jend,kstart,kend;

  if (pout->ndim != 1) ath_error("[OutData1] <output%d> %s is %d-D, not 1-D\n",
    pout->n,pout->out, pout->ndim);

#ifdef WRITE_GHOST_CELLS
  if(pgrid->Nx[0] > 1){
    il = pgrid->is - nghost;
    iu = pgrid->ie + nghost;
  } else{
    il = pgrid->is;
    iu = pgrid->ie;
  }

  if(pgrid->Nx[1] > 1){
    jl = pgrid->js - nghost;
    ju = pgrid->je + nghost;
  } else{
    jl = pgrid->js;
    ju = pgrid->je;
  }

  if(pgrid->Nx[2] > 1){
    kl = pgrid->ks - nghost;
    ku = pgrid->ke + nghost;
  } else{
    kl = pgrid->ks;
    ku = pgrid->ke;
  }
#else
  il = pgrid->is;
  iu = pgrid->ie;
  jl = pgrid->js;
  ju = pgrid->je;
  kl = pgrid->ks;
  ku = pgrid->ke;
#endif
  *Nx1 = iu-il+1;
  Nx2 = ju-jl+1;
  Nx3 = ku-kl+1;

/* data is already 1D in 1D simulations */

  if (pgrid->Nx[1] == 1) {
    data = (Real*) calloc_1d_array(*Nx1,sizeof(Real));
    if (data == NULL) ath_error("[OutData1] Error creating 1D data array\n");
    for (i=0; i<*Nx1; i++) {
      data[i] = (*pout->expr)(pgrid,i+il,jl,kl);
    }
    return data;
  }

/* Slice 2D and 3D data into 2D arrays according to reduce_x* flags */

/* Nx3,Nx2,Nx1 -> Nx1 */
  if (pout->reduce_x1 == 0) {
    if (pout->x3u < pgrid->MinX[2] || pout->x3l >= pgrid->MaxX[2] ||
        pout->x2u < pgrid->MinX[1] || pout->x2l >= pgrid->MaxX[1]) return NULL;

    /* find k indices of slice range */
    if (pgrid->Nx[2] == 1){
      kstart=kl;
      kend=ku;
    } else {
      k=kl+1;
      fc_pos(pgrid,il,jl,k,&x1fc,&x2fc,&x3fc);
      while (pout->x3l >= x3fc) {
        k++;
        fc_pos(pgrid,il,jl,k,&x1fc,&x2fc,&x3fc);
      }
      kstart = k-1;

      k=ku;
      fc_pos(pgrid,il,jl,k,&x1fc,&x2fc,&x3fc);
      while (pout->x3u < x3fc) {
        k--;
        fc_pos(pgrid,il,jl,k,&x1fc,&x2fc,&x3fc);
      }
      kend = k;
    }

    /* find j indices of slice range */
    j=jl+1;
    fc_pos(pgrid,il,j,kl,&x1fc,&x2fc,&x3fc);
    while (pout->x2l >= x2fc) {
      j++;
      fc_pos(pgrid,il,j,kl,&x1fc,&x2fc,&x3fc);
    }
    jstart = j-1;

    j=ju;
    fc_pos(pgrid,il,j,kl,&x1fc,&x2fc,&x3fc);
    while (pout->x2u < x2fc) {
      j--;
      fc_pos(pgrid,il,j,kl,&x1fc,&x2fc,&x3fc);
    }
    jend = j;

    /* allocate array and compute data */
    data = (Real*) calloc_1d_array(*Nx1,sizeof(Real));
    factor = 1.0/(kend - kstart + 1)/(jend - jstart + 1);
    for (i=0; i<*Nx1; i++) {
      data[i] = 0.0;
      for (k=kstart; k<=kend; k++)
	for (j=jstart; j<=jend; j++)
	  data[i] += (*pout->expr)(pgrid,i+il,j+jl,k+kl);
      data[i] *= factor;
    }

/* Nx3,Nx2,Nx1 -> Nx2 */
  } else if (pout->reduce_x2 == 0) {
    if (pout->x3u < pgrid->MinX[2] || pout->x3l >= pgrid->MaxX[2] ||
        pout->x1u < pgrid->MinX[0] || pout->x1l >= pgrid->MaxX[0]) return NULL;

    /* find k indices of slice range */
    if (pgrid->Nx[2] == 1){
      kstart=kl;
      kend=ku;
    } else {
      k=kl+1;
      fc_pos(pgrid,il,jl,k,&x1fc,&x2fc,&x3fc);
      while (pout->x3l >= x3fc) {
        k++;
        fc_pos(pgrid,il,jl,k,&x1fc,&x2fc,&x3fc);
      }
      kstart = k-1;

      k=ku;
      fc_pos(pgrid,il,jl,k,&x1fc,&x2fc,&x3fc);
      while (pout->x3u < x3fc) {
        k--;
        fc_pos(pgrid,il,jl,k,&x1fc,&x2fc,&x3fc);
      }
      kend = k;
    }

    /* find i indices of slice range */
    i=il+1;
    fc_pos(pgrid,i,jl,kl,&x1fc,&x2fc,&x3fc);
    while (pout->x1l >= x1fc) {
      i++;
      fc_pos(pgrid,i,jl,kl,&x1fc,&x2fc,&x3fc);
    }
    istart = i-1;

    i=iu;
    fc_pos(pgrid,i,jl,kl,&x1fc,&x2fc,&x3fc);
    while (pout->x1u < x1fc) {
      i--;
      fc_pos(pgrid,i,jl,kl,&x1fc,&x2fc,&x3fc);
    }
    iend = i;

    /* allocate array and compute data */
    data = (Real*) calloc_1d_array(Nx2,sizeof(Real));
    factor = 1.0/(kend - kstart + 1)/(iend - istart + 1);
    for (j=0; j<Nx2; j++) {
      data[j] = 0.0;
      for (k=kstart; k<=kend; k++)
	for (i=istart; i<=iend; i++)
	  data[j] += (*pout->expr)(pgrid,i+il,j+jl,k+kl);
      data[j] *= factor;
    }
    *Nx1 = Nx2; /* return dimensions of array created */

/* Nx3,Nx2,Nx1 -> Nx3. Data must be 3D in this case. */
  } else if (pout->reduce_x3 == 0) {
    if (pout->x2u < pgrid->MinX[1] || pout->x2l >= pgrid->MaxX[1] ||
        pout->x1u < pgrid->MinX[0] || pout->x1l >= pgrid->MaxX[0]) return NULL;

    /* find j indices of slice range */
    j=jl+1;
    fc_pos(pgrid,il,j,kl,&x1fc,&x2fc,&x3fc);
    while (pout->x2l >= x2fc) {
      j++;
      fc_pos(pgrid,il,j,kl,&x1fc,&x2fc,&x3fc);
    }
    jstart = j-1;

    j=ju;
    fc_pos(pgrid,il,j,kl,&x1fc,&x2fc,&x3fc);
    while (pout->x2u < x2fc) {
      j--;
      fc_pos(pgrid,il,j,kl,&x1fc,&x2fc,&x3fc);
    }
    jend = j;

    /* find i indices of slice range */
    i=il+1;
    fc_pos(pgrid,i,jl,kl,&x1fc,&x2fc,&x3fc);
    while (pout->x1l >= x1fc) {
      i++;
      fc_pos(pgrid,i,jl,kl,&x1fc,&x2fc,&x3fc);
    }
    istart = i-1;

    i=iu;
    fc_pos(pgrid,i,jl,kl,&x1fc,&x2fc,&x3fc);
    while (pout->x1u < x1fc) {
      i--;
      fc_pos(pgrid,i,jl,kl,&x1fc,&x2fc,&x3fc);
    }
    iend = i;

    /* allocate array and compute data */
    data = (Real*) calloc_1d_array(Nx3,sizeof(Real));
    factor = 1.0/(jend - jstart + 1)/(iend - istart + 1);
    for (k=0; k<Nx3; k++) {
      data[k] = 0.0;
      for (j=jstart; j<=jend; j++)
	for (i=istart; i<=iend; i++)
	  data[k] += (*pout->expr)(pgrid,i+il,j+jl,k+kl);
      data[k] *= factor;
    }
    *Nx1 = Nx3; /* return dimensions of array created */
  } else {
    ath_perr(-1,"[OutData1]: Should not reach here\n");
  }

  return data;
}

/*=========================== PRIVATE FUNCTIONS ==============================*/
/*--------------------------------------------------------------------------- */
/* expr_*: where * are the conserved variables d,M1,M2,M3,E */
/*! \fn Real expr_d(const GridS *pG, const int i, const int j, const int k) 
 *  \brief Density */
Real expr_d(const GridS *pG, const int i, const int j, const int k) {
  return pG->U[k][j][i].d;
}
/*! \fn Real expr_M1(const GridS *pG, const int i, const int j, const int k) 
 *  \brief 1-component of momentum */ 
Real expr_M1(const GridS *pG, const int i, const int j, const int k) {
  return pG->U[k][j][i].M1;
}
/*! \fn Real expr_M2(const GridS *pG, const int i, const int j, const int k) 
 *  \brief 2-component of momentum */
Real expr_M2(const GridS *pG, const int i, const int j, const int k) {
  return pG->U[k][j][i].M2;
}
/*! \fn Real expr_M3(const GridS *pG, const int i, const int j, const int k) 
 *  \brief 3-component of momentum */
Real expr_M3(const GridS *pG, const int i, const int j, const int k) {
  return pG->U[k][j][i].M3;
}
#ifndef BAROTROPIC
/*! \fn Real expr_E(const GridS *pG, const int i, const int j, const int k) 
 *  \brief Total energy */
Real expr_E(const GridS *pG, const int i, const int j, const int k) {
  return pG->U[k][j][i].E;
}
#endif

#if defined(RADIATION_HYDRO) || defined(RADIATION_MHD)
Real expr_Er	 (const GridS *pG, const int i, const int j, const int k) {
	return pG->U[k][j][i].Er;
}
Real expr_Fr1 (const GridS *pG, const int i, const int j, const int k) {
	return pG->U[k][j][i].Fr1;
}
Real expr_Fr2 (const GridS *pG, const int i, const int j, const int k) {
	return pG->U[k][j][i].Fr2;
}
Real expr_Fr3 (const GridS *pG, const int i, const int j, const int k) {
	return pG->U[k][j][i].Fr3;
}
Real expr_Edd11 (const GridS *pG, const int i, const int j, const int k) {
	return pG->U[k][j][i].Edd_11;
}
Real expr_Edd21 (const GridS *pG, const int i, const int j, const int k) {
	return pG->U[k][j][i].Edd_21;
}
Real expr_Edd22 (const GridS *pG, const int i, const int j, const int k) {
	return pG->U[k][j][i].Edd_22;
}
Real expr_Edd31 (const GridS *pG, const int i, const int j, const int k) {
	return pG->U[k][j][i].Edd_31;
}
Real expr_Edd32 (const GridS *pG, const int i, const int j, const int k) {
	return pG->U[k][j][i].Edd_32;
}
Real expr_Edd33 (const GridS *pG, const int i, const int j, const int k) {
	return pG->U[k][j][i].Edd_33;
}
#endif



/*--------------------------------------------------------------------------- */
/* expr_*: where * are magnetic field variables: B1c, B2c, B3c, B^2 */

<<<<<<< HEAD
#if defined(MHD) || defined(RADIATION_MHD)
=======
#ifdef MHD
/*! \fn Real expr_B1c(const GridS *pG, const int i, const int j, const int k) 
 *  \brief 1-component of cell-centered B-field */
>>>>>>> 03bcb491
Real expr_B1c(const GridS *pG, const int i, const int j, const int k) {
  return pG->U[k][j][i].B1c;
}
/*! \fn Real expr_B2c(const GridS *pG, const int i, const int j, const int k) 
 *  \brief 2-component of cell-centered B-field */
Real expr_B2c(const GridS *pG, const int i, const int j, const int k) {
  return pG->U[k][j][i].B2c;
}
/*! \fn Real expr_B3c(const GridS *pG, const int i, const int j, const int k)  
 *  \brief 3-component of cell-centered B-field */
Real expr_B3c(const GridS *pG, const int i, const int j, const int k) {
  return pG->U[k][j][i].B3c;
}
/*! \fn Real expr_ME(const GridS *pG, const int i, const int j, const int k) 
 *  \brief Magnetic field energy */
Real expr_ME(const GridS *pG, const int i, const int j, const int k) {
  return 0.5*(pG->U[k][j][i].B1c*pG->U[k][j][i].B1c + 
	      pG->U[k][j][i].B2c*pG->U[k][j][i].B2c + 
	      pG->U[k][j][i].B3c*pG->U[k][j][i].B3c);
}
#endif

/*--------------------------------------------------------------------------- */
/* expr_*: where * are the primitive variables */

/*! \fn Real expr_V1(const GridS *pG, const int i, const int j, const int k)  
 *  \brief 1-velocity */
Real expr_V1(const GridS *pG, const int i, const int j, const int k) {
  return pG->U[k][j][i].M1/pG->U[k][j][i].d;
}
/*! \fn Real expr_V2(const GridS *pG, const int i, const int j, const int k)  
 *  \brief 2-velocity */
Real expr_V2(const GridS *pG, const int i, const int j, const int k) {
  return pG->U[k][j][i].M2/pG->U[k][j][i].d;
}
/*! \fn Real expr_V3(const GridS *pG, const int i, const int j, const int k)  
 *  \brief 3-velocity */
Real expr_V3(const GridS *pG, const int i, const int j, const int k) {
  return pG->U[k][j][i].M3/pG->U[k][j][i].d;
}

/*! \fn Real expr_P(const GridS *pG, const int i, const int j, const int k) 
 *  \brief Pressure */
Real expr_P(const GridS *pG, const int i, const int j, const int k) {
#ifdef ISOTHERMAL
  return  pG->U[k][j][i].d*Iso_csound2;
#else
  ConsS *gp = &(pG->U[k][j][i]);
  return Gamma_1*(gp->E 
#if defined(MHD) || defined(RADIATION_MHD)
		  - 0.5*(gp->B1c*gp->B1c + gp->B2c*gp->B2c + gp->B3c*gp->B3c)
#endif /* MHD */
		  - 0.5*(gp->M1*gp->M1 + gp->M2*gp->M2 + gp->M3*gp->M3)/gp->d);
#endif /* ISOTHERMAL */
}

/*--------------------------------------------------------------------------- */
/*! \fn Real expr_cs2(const GridS *pG, const int i, const int j, const int k)
 *  \brief Sound speed squared  */

#ifdef ADIABATIC
Real expr_cs2(const GridS *pG, const int i, const int j, const int k)
{
  ConsS *gp = &(pG->U[k][j][i]);
  return (Gamma*Gamma_1*(gp->E 
#if defined(MHD) || defined(RADIATION_MHD)
	  - 0.5*(gp->B1c*gp->B1c + gp->B2c*gp->B2c + gp->B3c*gp->B3c)
#endif /* MHD */
	  - 0.5*(gp->M1*gp->M1 + gp->M2*gp->M2 + gp->M3*gp->M3)/gp->d)/gp->d);
}
#endif /* ADIABATIC */

/*--------------------------------------------------------------------------- */
/*! \fn Real expr_S(const GridS *pG, const int i, const int j, const int k)
 *  \brief entropy = P/d^{Gamma}  */

#ifdef ADIABATIC
Real expr_S(const GridS *pG, const int i, const int j, const int k)
{
  ConsS *gp = &(pG->U[k][j][i]);
  Real P = Gamma_1*(gp->E 
#if defined(MHD) || defined(RADIATION_MHD)
		   - 0.5*(gp->B1c*gp->B1c + gp->B2c*gp->B2c + gp->B3c*gp->B3c)
#endif /* MHD */
		   - 0.5*(gp->M1*gp->M1 + gp->M2*gp->M2 + gp->M3*gp->M3)/gp->d);
  return P/pow((double)gp->d, (double)Gamma);
}
#endif /* ADIABATIC */

/*--------------------------------------------------------------------------- */
/*! \fn Real expr_G(const GridS *pG, const int i, const int j, const int k)
 *  \brief gamma = 1/sqrt(1-v^2)  */

#ifdef SPECIAL_RELATIVITY
Real expr_G(const GridS *pG, const int i, const int j, const int k)
{
  PrimS W;
  W = Cons_to_Prim(&(pG->U[k][j][i]));
  return 1.0/sqrt(1.0 - (SQR(W.V1)+SQR(W.V2)+SQR(W.V3)));
}
#endif /* SPECIAL_RELATIVITY */

/*---------------------------------------------------------------------------_*/
/*! \fn int check_particle_binning(char *out)
 *  \brief Check if particle binning is need */
#ifdef PARTICLES
int check_particle_binning(char *out)
{/* 1: need binning; 0: no */
  if (strcmp(out,"dpar")==0)
    return  1;
  else if (strcmp(out,"M1par")==0)
    return  1;
  else if (strcmp(out,"M2par")==0)
    return  1;
  else if (strcmp(out,"M3par")==0)
    return  1;
  else if (strcmp(out,"V1par")==0)
    return  1;
  else if (strcmp(out,"V2par")==0)
    return  1;
  else if (strcmp(out,"V3par")==0)
    return  1;
  else
    return 0;
}
#endif /* PARTICLES */

/*--------------------------------------------------------------------------- */
/*! \fn static ConsFun_t getexpr(const int n, const char *expr)
 *  \brief Return a function pointer for a simple expression - no parsing.
 *
 *   For a user defined expression, get_usr_expr() in problem.c is used.  */

static ConsFun_t getexpr(const int n, const char *expr)
{
  char ename[32];

  sprintf(ename,"expr_out%d",n);

  if (strcmp(expr,"d")==0)
    return expr_d;
  else if (strcmp(expr,"M1")==0)
    return expr_M1;
  else if (strcmp(expr,"M2")==0)
    return expr_M2;
  else if (strcmp(expr,"M3")==0)
    return expr_M3;
#ifndef BAROTROPIC
  else if (strcmp(expr,"E")==0)
    return expr_E;
#endif /* BAROTROPIC */
#if defined(RADIATION_HYDRO) || defined(RADIATION_MHD)
  else if (strcmp(expr,"Er")==0)
    return expr_Er;
  else if (strcmp(expr,"Fr1")==0)
    return expr_Fr1;
  else if (strcmp(expr,"Fr2")==0)
    return expr_Fr2;
  else if (strcmp(expr,"Fr3")==0)
    return expr_Fr3;
  else if (strcmp(expr,"Edd11")==0)
    return expr_Edd11;
  else if (strcmp(expr,"Edd21")==0)
    return expr_Edd21;
  else if (strcmp(expr,"Edd22")==0)
    return expr_Edd22;
  else if (strcmp(expr,"Edd31")==0)
    return expr_Edd31;
  else if (strcmp(expr,"Edd32")==0)
    return expr_Edd32;
  else if (strcmp(expr,"Edd33")==0)
    return expr_Edd33;
#endif

#if defined(MHD) || defined(RADIATION_MHD)
  else if (strcmp(expr,"B1c")==0)
    return expr_B1c;
  else if (strcmp(expr,"B2c")==0)
    return expr_B2c;
  else if (strcmp(expr,"B3c")==0)
    return expr_B3c;
  else if (strcmp(expr,"ME")==0)
    return expr_ME;
#endif
  else if (strcmp(expr,"V1")==0)
    return expr_V1;
  else if (strcmp(expr,"V2")==0)
    return expr_V2;
  else if (strcmp(expr,"V3")==0)
    return expr_V3;
  else if (strcmp(expr,"P")==0)
    return expr_P;
#ifdef ADIABATIC
  else if (strcmp(expr,"cs2")==0)
    return  expr_cs2;
#endif /* ADIABATIC */
#ifdef ADIABATIC
  else if (strcmp(expr,"S")==0)
    return  expr_S;
#endif /* ADIABATIC */
#ifdef SPECIAL_RELATIVITY
  else if (strcmp(expr,"G")==0)
    return  expr_G;
#endif /* SPECIAL_RELATIVITY */
#ifdef PARTICLES
  else if (strcmp(expr,"dpar")==0)
    return  expr_dpar;
  else if (strcmp(expr,"M1par")==0)
    return  expr_M1par;
  else if (strcmp(expr,"M2par")==0)
    return  expr_M2par;
  else if (strcmp(expr,"M3par")==0)
    return  expr_M3par;
  else if (strcmp(expr,"V1par")==0)
    return  expr_V1par;
  else if (strcmp(expr,"V2par")==0)
    return  expr_V2par;
  else if (strcmp(expr,"V3par")==0)
    return  expr_V3par;
#endif
  else {
    ath_perr(-1,"Unknown data expression\n");
    return NULL;
  }
}

/*----------------------------------------------------------------------------*/
/*! \fn static void free_output(OutputS *pOut)
 *  \brief free memory associated with Output structure.  
 *
 *   Only used when
 *   error occurs in adding a new output; this function frees memory and returns
 *   control to calling function */

static void free_output(OutputS *pOut)
{
  if(pOut->out     != NULL) free(pOut->out);
  if(pOut->out_fmt != NULL) free(pOut->out_fmt);
  if(pOut->dat_fmt != NULL) free(pOut->dat_fmt);
  if(pOut->id      != NULL) free(pOut->id);
  return;
}

/*----------------------------------------------------------------------------*/
/*! \fn static void parse_slice(char *block, char *axname, Real *l, Real *u, 
 *			        int *flag)
 *  \brief Sets the lower and upper bounds of a slice along an axis, 
 *   using values of x1, x2 or x3 in the <output> block.  
 *
 *   These are used to
 *   slice the data for outputs, averaged between l and u.  Valid formats are:
 *   -   x1 = 5e3         both l and u set to 5.0e3
 *   -   x1 = 5.3:10e4    l set to 5.3, u set to 1.0e5
 *   -   x1 = :           l set to RootMinX, u set to RootMaxX
 *   -   x1 = 5:          l set to 5.0, u set to RootMaxX
 *   -   x1 = :10         l set to RootMinX, u set to 10.0
 *   If values for x1,x2,x3 are not set in the <output> block, then l and u
 *   are not changed (default values should be set in calling function).
 *
 *   Note that data is always reduced along the directions specified by x1/2/3.
 *   It is not possible to create a smaller 3D array by specifying ranges for
 *   all three of x1,x2 and x3 at once.  Instead, this would reduce the data to
 *   a single point (not allowed).
 *
 *   This function only parses the input text to extract values of l and u,
 *   the actual slicing and averaging is done by OutData1,2,3().
 */

static void parse_slice(char *block, char *axname, Real *l, Real *u, int *flag)
{
  char *expr, *cp;

  if (par_exist(block,axname)) {
    expr = par_gets(block,axname);
    cp = strchr(expr, ':');
    if (cp) {             /* either ':'  or 'lower:upper'  */
      *cp++ = 0;
      while (*cp && isspace(*cp)) cp++;
      if (*cp)
	*u = atof(cp);
      cp = expr;
      while (*cp && isspace(*cp)) cp++;
      if (*cp)
	*l = atof(cp);
    } else {               /* single slice  */
      *l = *u = atof(expr);
    }
    if (*l > *u) {
      ath_error("[parse_slice]: lower slice limit %d > upper %d in %s\n",
      *l,*u,expr);
    }
    free(expr);
    *flag = 1;
  }

}

/*----------------------------------------------------------------------------*/
/*! \fn float *getRGB(char *name)
 *  \brief function for accessing palettes stored stored in structure RGB.
 *
 *   Compares argument with strings (names) of palettes in RGB, and returns 
 *   pointer to first element of matching palette.  */

float *getRGB(char *name)
{
  int i;

  for (i=0; rgb[i].name && rgb[i].rgb; i++) {
    if (strcmp(name,rgb[i].name) == 0)
      return rgb[i].rgb;
  }

/* failed to find a matching palette: print them all and exit...  */

  ath_perr(-1,"Fatal error: could not find palette=%s, valid names are:\n",
    name);
  for (i=0; rgb[i].name && rgb[i].rgb; i++)
    ath_perr(-1,"%s ",rgb[i].name);
  ath_perr(-1,"\n");
  exit(EXIT_FAILURE);

  return NULL; /* Never reached, avoids compiler warnings */
}<|MERGE_RESOLUTION|>--- conflicted
+++ resolved
@@ -1249,13 +1249,9 @@
 /*--------------------------------------------------------------------------- */
 /* expr_*: where * are magnetic field variables: B1c, B2c, B3c, B^2 */
 
-<<<<<<< HEAD
 #if defined(MHD) || defined(RADIATION_MHD)
-=======
-#ifdef MHD
 /*! \fn Real expr_B1c(const GridS *pG, const int i, const int j, const int k) 
  *  \brief 1-component of cell-centered B-field */
->>>>>>> 03bcb491
 Real expr_B1c(const GridS *pG, const int i, const int j, const int k) {
   return pG->U[k][j][i].B1c;
 }
