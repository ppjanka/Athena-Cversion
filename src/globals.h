#ifndef GLOBALS_H
#define GLOBALS_H  
/*============================================================================*/
/*! \file globals.h
 *  \brief Contains global variables.
 *
 * PURPOSE: Contains global variables:
 *   The first occurence in this file is included in main.c and defines the
 *   variables.  The second is included everywhere else.		      */
/*============================================================================*/

#ifdef MAIN_C

Real CourNo;                 /*!< Courant, Friedrichs, & Lewy (CFL) number */
#ifdef ISOTHERMAL
Real Iso_csound;             /*!< isothermal sound speed */
Real Iso_csound2;            /*!< isothermal sound speed squared */
#elif defined ADIABATIC
Real Gamma;                  /*!< adiabatic index (ratio of specific heats) */
Real Gamma_1, Gamma_2;       /*!< (Gamma)-1 and (Gamma)-2 */
#endif
int myID_Comm_world; /*!< Rank (proc ID) in MPI_COMM_WORLD, 0 for single proc */

GravPotFun_t StaticGravPot = NULL;
CoolingFun_t CoolingFunc = NULL;
#ifdef SELF_GRAVITY
<<<<<<< HEAD
Real four_pi_G, grav_mean_rho;    /* 4\pi G and mean density in domain */

#ifdef CONS_GRAVITY
VDFun_t SelfGrav_cons = NULL;
#endif

=======
Real four_pi_G, grav_mean_rho;    /*!< 4\pi G and mean density in domain */
>>>>>>> 03bcb491
#endif

#ifdef SHEARING_BOX
GravPotFun_t ShearingBoxPot = NULL;
Real Omega_0, qshear; /*!< orbital freq and shear parameter dln\Omega/dlnr */
enum SS2DCoord ShBoxCoord;
#endif

#ifdef PARTICLES
TSFun_t     get_ts    = NULL;     /*!< get the stopping time */
WeightFun_t getweight = NULL;     /*!< get weight function */
#endif

#ifdef THERMAL_CONDUCTION
Real kappa_iso=0.0, kappa_aniso=0.0;         /*!< coeff of thermal conduction */
#endif
#ifdef RESISTIVITY
Real eta_Ohm=0.0, Q_Hall=0.0, Q_AD=0.0;        /*!< diffusivities */
Real d_ind;                                    /*!< index: n_e ~ d^(d_ind) */
EtaFun_t get_myeta = NULL;       /*!< function to calculate the diffusivities */
#endif
#ifdef VISCOSITY
Real nu_iso=0.0, nu_aniso=0.0;               /*!< coeff of viscosity */
#endif

#ifdef CYLINDRICAL
// StaticGravAcc_t x1GravAcc = NULL;
Real *r=NULL, *ri=NULL;
#ifdef FARGO
OrbitalFun_t OrbitalProfile = NULL;
ShearFun_t ShearProfile = NULL;
#endif
#endif


#if defined (RADIATION_HYDRO) || defined (RADIATION_MHD)
Real Prat;		/* Pratio=a_rT^4/rho a^2; The ratio between the pressure unit for radiation and gas */ 
Real Crat;		/* Cratio=c/a; The ratio between speed of light and velocity unit */
OpacityFun_t Opacity = NULL;
int Ncycle = 10;	/* Numbers of relaxation cycles to do in multigrid-matrix solver */
Real TOL = 1.e-8;  /* relative residual level used in matrix convergent criterian */
#endif

#if defined (RADIATION_HYDRO) || defined (RADIATION_MHD) || defined(RADIATION_TRANSFER)
Real R_ideal;		/* Value of ideal gas constant under current unit. Used to calculate the temperature */
#endif

#ifdef RADIATION_TRANSFER
RadInitFun_t get_thermal_source = NULL;
RadInitFun_t get_thermal_fraction = NULL;
RadInitFun_t get_total_opacity = NULL;
int lte, niter;
Real dScnv;
Real B00;
#endif

/*----------------------------------------------------------------------------*/
/* definitions included everywhere except main.c  */

#else /* MAIN_C */

extern Real CourNo;
#ifdef ISOTHERMAL
extern Real Iso_csound, Iso_csound2;
#elif defined ADIABATIC
extern Real Gamma, Gamma_1, Gamma_2;
#endif
extern int myID_Comm_world;

extern GravPotFun_t StaticGravPot;
extern CoolingFun_t CoolingFunc;
#ifdef SELF_GRAVITY
extern Real four_pi_G, grav_mean_rho;

#ifdef CONS_GRAVITY
extern VDFun_t SelfGrav_cons;
#endif

#endif

#ifdef SHEARING_BOX
extern GravPotFun_t ShearingBoxPot;
extern Real Omega_0, qshear;
extern enum SS2DCoord ShBoxCoord;
#endif

#ifdef PARTICLES
extern Real alamcoeff, *grrhoa;
extern TSFun_t     get_ts; 
extern WeightFun_t getweight; 
#endif

#ifdef THERMAL_CONDUCTION
extern Real kappa_iso, kappa_aniso;
#endif
#ifdef RESISTIVITY
extern Real eta_Ohm, Q_Hall, Q_AD;
extern Real d_ind;
extern EtaFun_t get_myeta;
#endif
#ifdef VISCOSITY
extern Real nu_iso, nu_aniso;
#endif

#ifdef CYLINDRICAL
// extern StaticGravAcc_t x1GravAcc;
extern Real *r, *ri;
#ifdef FARGO
extern OrbitalFun_t OrbitalProfile;
extern ShearFun_t ShearProfile;
#endif
#endif


#if defined (RADIATION_HYDRO) || defined (RADIATION_MHD)
extern Real Prat;
extern Real Crat;
extern OpacityFun_t Opacity;
extern int Ncycle;	/* Numbers of relaxation cycles to do in multigrid-matrix solver */
extern Real TOL;  /* relative residual level used in matrix convergent criterian */
#endif

#if defined (RADIATION_HYDRO) || defined (RADIATION_MHD) || defined(RADIATION_TRANSFER)
extern Real R_ideal;		 	
#endif

#ifdef RADIATION_TRANSFER
extern RadInitFun_t get_thermal_source;
extern RadInitFun_t get_thermal_fraction;
extern RadInitFun_t get_total_opacity;
extern int lte, niter;
extern Real dScnv;
extern Real B00;
#endif

#endif /* MAIN_C */
#endif /* GLOBALS_H */<|MERGE_RESOLUTION|>--- conflicted
+++ resolved
@@ -24,16 +24,12 @@
 GravPotFun_t StaticGravPot = NULL;
 CoolingFun_t CoolingFunc = NULL;
 #ifdef SELF_GRAVITY
-<<<<<<< HEAD
-Real four_pi_G, grav_mean_rho;    /* 4\pi G and mean density in domain */
+Real four_pi_G, grav_mean_rho;    /*!< 4\pi G and mean density in domain */
 
 #ifdef CONS_GRAVITY
 VDFun_t SelfGrav_cons = NULL;
 #endif
 
-=======
-Real four_pi_G, grav_mean_rho;    /*!< 4\pi G and mean density in domain */
->>>>>>> 03bcb491
 #endif
 
 #ifdef SHEARING_BOX
